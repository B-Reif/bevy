use std::borrow::Cow;

use crate::system::{CombinatorSystem, Combine, IntoSystem, ReadOnlySystem, System};

pub type BoxedCondition = Box<dyn ReadOnlySystem<In = (), Out = bool>>;

/// A system that determines if one or more scheduled systems should run.
///
/// Implemented for functions and closures that convert into [`System<In=(), Out=bool>`](crate::system::System)
/// with [read-only](crate::system::ReadOnlySystemParam) parameters.
pub trait Condition<Marker>: sealed::Condition<Marker> {
    /// Returns a new run condition that only returns `true`
    /// if both this one and the passed `and_then` return `true`.
    ///
    /// The returned run condition is short-circuiting, meaning
    /// `and_then` will only be invoked if `self` returns `true`.
    ///
    /// # Examples
    ///
    /// ```should_panic
    /// use bevy_ecs::prelude::*;
    ///
    /// #[derive(Resource, PartialEq)]
    /// struct R(u32);
    ///
    /// # let mut app = Schedule::new();
    /// # let mut world = World::new();
    /// # fn my_system() {}
    /// app.add_system(
    ///     // The `resource_equals` run condition will panic since we don't initialize `R`,
    ///     // just like if we used `Res<R>` in a system.
    ///     my_system.run_if(resource_equals(R(0))),
    /// );
    /// # app.run(&mut world);
    /// ```
    ///
    /// Use `.and_then()` to avoid checking the condition.
    ///
    /// ```
    /// # use bevy_ecs::prelude::*;
    /// # #[derive(Resource, PartialEq)]
    /// # struct R(u32);
    /// # let mut app = Schedule::new();
    /// # let mut world = World::new();
    /// # fn my_system() {}
    /// app.add_system(
    ///     // `resource_equals` will only get run if the resource `R` exists.
    ///     my_system.run_if(resource_exists::<R>().and_then(resource_equals(R(0)))),
    /// );
    /// # app.run(&mut world);
    /// ```
    ///
    /// Note that in this case, it's better to just use the run condition [`resource_exists_and_equals`].
    ///
    /// [`resource_exists_and_equals`]: common_conditions::resource_exists_and_equals
    fn and_then<M, C: Condition<M>>(self, and_then: C) -> AndThen<Self::System, C::System> {
        let a = IntoSystem::into_system(self);
        let b = IntoSystem::into_system(and_then);
        let name = format!("{} && {}", a.name(), b.name());
        CombinatorSystem::new(a, b, Cow::Owned(name))
    }

    /// Returns a new run condition that returns `true`
    /// if either this one or the passed `or_else` return `true`.
    ///
    /// The returned run condition is short-circuiting, meaning
    /// `or_else` will only be invoked if `self` returns `false`.
    ///
    /// # Examples
    ///
    /// ```
    /// use bevy_ecs::prelude::*;
    ///
    /// #[derive(Resource, PartialEq)]
    /// struct A(u32);
    ///
    /// #[derive(Resource, PartialEq)]
    /// struct B(u32);
    ///
    /// # let mut app = Schedule::new();
    /// # let mut world = World::new();
    /// # #[derive(Resource)] struct C(bool);
    /// # fn my_system(mut c: ResMut<C>) { c.0 = true; }
    /// app.add_system(
    ///     // Only run the system if either `A` or `B` exist.
    ///     my_system.run_if(resource_exists::<A>().or_else(resource_exists::<B>())),
    /// );
    /// #
    /// # world.insert_resource(C(false));
    /// # app.run(&mut world);
    /// # assert!(!world.resource::<C>().0);
    /// #
    /// # world.insert_resource(A(0));
    /// # app.run(&mut world);
    /// # assert!(world.resource::<C>().0);
    /// #
    /// # world.remove_resource::<A>();
    /// # world.insert_resource(B(0));
    /// # world.insert_resource(C(false));
    /// # app.run(&mut world);
    /// # assert!(world.resource::<C>().0);
    /// ```
    fn or_else<M, C: Condition<M>>(self, or_else: C) -> OrElse<Self::System, C::System> {
        let a = IntoSystem::into_system(self);
        let b = IntoSystem::into_system(or_else);
        let name = format!("{} || {}", a.name(), b.name());
        CombinatorSystem::new(a, b, Cow::Owned(name))
    }
}

impl<Marker, F> Condition<Marker> for F where F: sealed::Condition<Marker> {}

mod sealed {
    use crate::system::{IntoSystem, ReadOnlySystem};

    pub trait Condition<Marker>:
        IntoSystem<(), bool, Marker, System = Self::ReadOnlySystem>
    {
        // This associated type is necessary to let the compiler
        // know that `Self::System` is `ReadOnlySystem`.
        type ReadOnlySystem: ReadOnlySystem<In = (), Out = bool>;
    }

    impl<Marker, F> Condition<Marker> for F
    where
        F: IntoSystem<(), bool, Marker>,
        F::System: ReadOnlySystem,
    {
        type ReadOnlySystem = F::System;
    }
}

pub mod common_conditions {
    use super::Condition;
    use crate::{
        change_detection::DetectChanges,
        event::{Event, EventReader},
        prelude::{Component, Query, With},
        schedule::{State, States},
        system::{In, IntoPipeSystem, Res, Resource},
    };

    /// Generates a [`Condition`](super::Condition)-satisfying closure that returns `true`
    /// if the first time the condition is run and false every time after
<<<<<<< HEAD
    pub fn run_once() -> impl FnMut() -> bool + Clone {
=======
    ///
    /// # Example
    ///
    /// ```
    /// # use bevy_ecs::prelude::*;
    /// # #[derive(Resource, Default)]
    /// # struct Counter(u8);
    /// # let mut app = Schedule::new();
    /// # let mut world = World::new();
    /// # world.init_resource::<Counter>();
    /// app.add_system(
    ///     // `run_once` will only return true the first time it's evaluated
    ///     my_system.run_if(run_once()),
    /// );
    ///
    /// fn my_system(mut counter: ResMut<Counter>) {
    ///     counter.0 += 1;
    /// }
    ///
    /// // This is the first time the condition will be evaluated so `my_system` will run
    /// app.run(&mut world);
    /// assert_eq!(world.resource::<Counter>().0, 1);
    ///
    /// // This is the seconds time the condition will be evaluated so `my_system` won't run
    /// app.run(&mut world);
    /// assert_eq!(world.resource::<Counter>().0, 1);
    /// ```
    pub fn run_once() -> impl FnMut() -> bool {
>>>>>>> dcc0edf8
        let mut has_run = false;
        move || {
            if !has_run {
                has_run = true;
                true
            } else {
                false
            }
        }
    }

    /// Generates a [`Condition`](super::Condition)-satisfying closure that returns `true`
    /// if the resource exists.
<<<<<<< HEAD
    pub fn resource_exists<T>() -> impl FnMut(Option<Res<T>>) -> bool + Clone
=======
    ///
    /// # Example
    ///
    /// ```
    /// # use bevy_ecs::prelude::*;
    /// # #[derive(Resource, Default)]
    /// # struct Counter(u8);
    /// # let mut app = Schedule::new();
    /// # let mut world = World::new();
    /// app.add_system(
    ///     // `resource_exsists` will only return true if the given resource exsists in the world
    ///     my_system.run_if(resource_exists::<Counter>()),
    /// );
    ///
    /// fn my_system(mut counter: ResMut<Counter>) {
    ///     counter.0 += 1;
    /// }
    ///
    /// // `Counter` hasn't been added so `my_system` won't run
    /// app.run(&mut world);
    /// world.init_resource::<Counter>();
    ///
    /// // `Counter` has now been added so `my_system` can run
    /// app.run(&mut world);
    /// assert_eq!(world.resource::<Counter>().0, 1);
    /// ```
    pub fn resource_exists<T>() -> impl FnMut(Option<Res<T>>) -> bool
>>>>>>> dcc0edf8
    where
        T: Resource,
    {
        move |res: Option<Res<T>>| res.is_some()
    }

    /// Generates a [`Condition`](super::Condition)-satisfying closure that returns `true`
    /// if the resource is equal to `value`.
    ///
    /// # Panics
    ///
    /// The condition will panic if the resource does not exist.
    ///
    /// # Example
    ///
    /// ```
    /// # use bevy_ecs::prelude::*;
    /// # #[derive(Resource, Default, PartialEq)]
    /// # struct Counter(u8);
    /// # let mut app = Schedule::new();
    /// # let mut world = World::new();
    /// # world.init_resource::<Counter>();
    /// app.add_system(
    ///     // `resource_equals` will only return true if the given resource equals the given value
    ///     my_system.run_if(resource_equals(Counter(0))),
    /// );
    ///
    /// fn my_system(mut counter: ResMut<Counter>) {
    ///     counter.0 += 1;
    /// }
    ///
    /// // `Counter` is `0` so `my_system` can run
    /// app.run(&mut world);
    /// assert_eq!(world.resource::<Counter>().0, 1);
    ///
    /// // `Counter` is no longer `0` so `my_system` won't run
    /// app.run(&mut world);
    /// assert_eq!(world.resource::<Counter>().0, 1);
    /// ```
    pub fn resource_equals<T>(value: T) -> impl FnMut(Res<T>) -> bool
    where
        T: Resource + PartialEq,
    {
        move |res: Res<T>| *res == value
    }

    /// Generates a [`Condition`](super::Condition)-satisfying closure that returns `true`
    /// if the resource exists and is equal to `value`.
    ///
    /// The condition will return `false` if the resource does not exist.
    ///
    /// # Example
    ///
    /// ```
    /// # use bevy_ecs::prelude::*;
    /// # #[derive(Resource, Default, PartialEq)]
    /// # struct Counter(u8);
    /// # let mut app = Schedule::new();
    /// # let mut world = World::new();
    /// app.add_system(
    ///     // `resource_exists_and_equals` will only return true
    ///     // if the given resource exsists and equals the given value
    ///     my_system.run_if(resource_exists_and_equals(Counter(0))),
    /// );
    ///
    /// fn my_system(mut counter: ResMut<Counter>) {
    ///     counter.0 += 1;
    /// }
    ///
    /// // `Counter` hasn't been added so `my_system` can't run
    /// app.run(&mut world);
    /// world.init_resource::<Counter>();
    ///
    /// // `Counter` is `0` so `my_system` can run
    /// app.run(&mut world);
    /// assert_eq!(world.resource::<Counter>().0, 1);
    ///
    /// // `Counter` is no longer `0` so `my_system` won't run
    /// app.run(&mut world);
    /// assert_eq!(world.resource::<Counter>().0, 1);
    /// ```
    pub fn resource_exists_and_equals<T>(value: T) -> impl FnMut(Option<Res<T>>) -> bool
    where
        T: Resource + PartialEq,
    {
        move |res: Option<Res<T>>| match res {
            Some(res) => *res == value,
            None => false,
        }
    }

    /// Generates a [`Condition`](super::Condition)-satisfying closure that returns `true`
    /// if the resource of the given type has been added since the condition was last checked.
<<<<<<< HEAD
    pub fn resource_added<T>() -> impl FnMut(Option<Res<T>>) -> bool + Clone
=======
    ///
    /// # Example
    ///
    /// ```
    /// # use bevy_ecs::prelude::*;
    /// # #[derive(Resource, Default)]
    /// # struct Counter(u8);
    /// # let mut app = Schedule::new();
    /// # let mut world = World::new();
    /// app.add_system(
    ///     // `resource_added` will only return true if the
    ///     // given resource was just added
    ///     my_system.run_if(resource_added::<Counter>()),
    /// );
    ///
    /// fn my_system(mut counter: ResMut<Counter>) {
    ///     counter.0 += 1;
    /// }
    ///
    /// world.init_resource::<Counter>();
    ///
    /// // `Counter` was just added so `my_system` will run
    /// app.run(&mut world);
    /// assert_eq!(world.resource::<Counter>().0, 1);
    ///
    /// // `Counter` was not just added so `my_system` will not run
    /// app.run(&mut world);
    /// assert_eq!(world.resource::<Counter>().0, 1);
    /// ```
    pub fn resource_added<T>() -> impl FnMut(Option<Res<T>>) -> bool
>>>>>>> dcc0edf8
    where
        T: Resource,
    {
        move |res: Option<Res<T>>| match res {
            Some(res) => res.is_added(),
            None => false,
        }
    }

    /// Generates a [`Condition`](super::Condition)-satisfying closure that returns `true`
    /// if the resource of the given type has had its value changed since the condition
    /// was last checked.
    ///
    /// The value is considered changed when it is added. The first time this condition
    /// is checked after the resource was added, it will return `true`.
    /// Change detection behaves like this everywhere in Bevy.
    ///
    /// # Panics
    ///
    /// The condition will panic if the resource does not exist.
<<<<<<< HEAD
    pub fn resource_changed<T>() -> impl FnMut(Res<T>) -> bool + Clone
=======
    ///
    /// # Example
    ///
    /// ```
    /// # use bevy_ecs::prelude::*;
    /// # #[derive(Resource, Default)]
    /// # struct Counter(u8);
    /// # let mut app = Schedule::new();
    /// # let mut world = World::new();
    /// # world.init_resource::<Counter>();
    /// app.add_system(
    ///     // `resource_changed` will only return true if the
    ///     // given resource was just changed (or added)
    ///     my_system.run_if(
    ///         resource_changed::<Counter>()
    ///         // By default detecting changes will also trigger if the resource was
    ///         // just added, this won't work with my example so I will addd a second
    ///         // condition to make sure the resource wasn't just added
    ///         .and_then(not(resource_added::<Counter>()))
    ///     ),
    /// );
    ///
    /// fn my_system(mut counter: ResMut<Counter>) {
    ///     counter.0 += 1;
    /// }
    ///
    /// // `Counter` hasn't been changed so `my_system` won't run
    /// app.run(&mut world);
    /// assert_eq!(world.resource::<Counter>().0, 0);
    ///
    /// world.resource_mut::<Counter>().0 = 50;
    ///
    /// // `Counter` was just changed so `my_system` will run
    /// app.run(&mut world);
    /// assert_eq!(world.resource::<Counter>().0, 51);
    /// ```
    pub fn resource_changed<T>() -> impl FnMut(Res<T>) -> bool
>>>>>>> dcc0edf8
    where
        T: Resource,
    {
        move |res: Res<T>| res.is_changed()
    }

    /// Generates a [`Condition`](super::Condition)-satisfying closure that returns `true`
    /// if the resource of the given type has had its value changed since the condition
    /// was last checked.
    ///
    /// The value is considered changed when it is added. The first time this condition
    /// is checked after the resource was added, it will return `true`.
    /// Change detection behaves like this everywhere in Bevy.
    ///
    /// This run condition does not detect when the resource is removed.
    ///
    /// The condition will return `false` if the resource does not exist.
<<<<<<< HEAD
    pub fn resource_exists_and_changed<T>() -> impl FnMut(Option<Res<T>>) -> bool + Clone
=======
    ///
    /// # Example
    ///
    /// ```
    /// # use bevy_ecs::prelude::*;
    /// # #[derive(Resource, Default)]
    /// # struct Counter(u8);
    /// # let mut app = Schedule::new();
    /// # let mut world = World::new();
    /// app.add_system(
    ///     // `resource_exists_and_changed` will only return true if the
    ///     // given resource exsists and was just changed (or added)
    ///     my_system.run_if(
    ///         resource_exists_and_changed::<Counter>()
    ///         // By default detecting changes will also trigger if the resource was
    ///         // just added, this won't work with my example so I will addd a second
    ///         // condition to make sure the resource wasn't just added
    ///         .and_then(not(resource_added::<Counter>()))
    ///     ),
    /// );
    ///
    /// fn my_system(mut counter: ResMut<Counter>) {
    ///     counter.0 += 1;
    /// }
    ///
    /// // `Counter` doesn't exist so `my_system` won't run
    /// app.run(&mut world);
    /// world.init_resource::<Counter>();
    ///
    /// // `Counter` hasn't been changed so `my_system` won't run
    /// app.run(&mut world);
    /// assert_eq!(world.resource::<Counter>().0, 0);
    ///
    /// world.resource_mut::<Counter>().0 = 50;
    ///
    /// // `Counter` was just changed so `my_system` will run
    /// app.run(&mut world);
    /// assert_eq!(world.resource::<Counter>().0, 51);
    /// ```
    pub fn resource_exists_and_changed<T>() -> impl FnMut(Option<Res<T>>) -> bool
>>>>>>> dcc0edf8
    where
        T: Resource,
    {
        move |res: Option<Res<T>>| match res {
            Some(res) => res.is_changed(),
            None => false,
        }
    }

    /// Generates a [`Condition`](super::Condition)-satisfying closure that returns `true`
    /// if the resource of the given type has had its value changed since the condition
    /// was last checked.
    ///
    /// The value is considered changed when it is added. The first time this condition
    /// is checked after the resource was added, it will return `true`.
    /// Change detection behaves like this everywhere in Bevy.
    ///
    /// This run condition also detects removal. It will return `true` if the resource
    /// has been removed since the run condition was last checked.
    ///
    /// The condition will return `false` if the resource does not exist.
<<<<<<< HEAD
    pub fn resource_changed_or_removed<T>() -> impl FnMut(Option<Res<T>>) -> bool + Clone
=======
    ///
    /// # Example
    ///
    /// ```
    /// # use bevy_ecs::prelude::*;
    /// # #[derive(Resource, Default)]
    /// # struct Counter(u8);
    /// # let mut app = Schedule::new();
    /// # let mut world = World::new();
    /// # world.init_resource::<Counter>();
    /// app.add_system(
    ///     // `resource_changed_or_removed` will only return true if the
    ///     // given resource was just changed or removed (or added)
    ///     my_system.run_if(
    ///         resource_changed_or_removed::<Counter>()
    ///         // By default detecting changes will also trigger if the resource was
    ///         // just added, this won't work with my example so I will addd a second
    ///         // condition to make sure the resource wasn't just added
    ///         .and_then(not(resource_added::<Counter>()))
    ///     ),
    /// );
    ///
    /// #[derive(Resource, Default)]
    /// struct MyResource;
    ///
    /// // If `Counter` exists, increment it, otherwise insert `MyResource`
    /// fn my_system(mut commands: Commands, mut counter: Option<ResMut<Counter>>) {
    ///     if let Some(mut counter) = counter {
    ///         counter.0 += 1;
    ///     } else {
    ///         commands.init_resource::<MyResource>();
    ///     }
    /// }
    ///
    /// // `Counter` hasn't been changed so `my_system` won't run
    /// app.run(&mut world);
    /// assert_eq!(world.resource::<Counter>().0, 0);
    ///
    /// world.resource_mut::<Counter>().0 = 50;
    ///
    /// // `Counter` was just changed so `my_system` will run
    /// app.run(&mut world);
    /// assert_eq!(world.resource::<Counter>().0, 51);
    ///
    /// world.remove_resource::<Counter>();
    ///
    /// // `Counter` was just removed so `my_system` will run
    /// app.run(&mut world);
    /// assert_eq!(world.contains_resource::<MyResource>(), true);
    /// ```
    pub fn resource_changed_or_removed<T>() -> impl FnMut(Option<Res<T>>) -> bool
>>>>>>> dcc0edf8
    where
        T: Resource,
    {
        let mut existed = false;
        move |res: Option<Res<T>>| {
            if let Some(value) = res {
                existed = true;
                value.is_changed()
            } else if existed {
                existed = false;
                true
            } else {
                false
            }
        }
    }

    /// Generates a [`Condition`](super::Condition)-satisfying closure that returns `true`
    /// if the resource of the given type has been removed since the condition was last checked.
<<<<<<< HEAD
    pub fn resource_removed<T>() -> impl FnMut(Option<Res<T>>) -> bool + Clone
=======
    ///
    /// # Example
    ///
    /// ```
    /// # use bevy_ecs::prelude::*;
    /// # #[derive(Resource, Default)]
    /// # struct Counter(u8);
    /// # let mut app = Schedule::new();
    /// # let mut world = World::new();
    /// # world.init_resource::<Counter>();
    /// app.add_system(
    ///     // `resource_removed` will only return true if the
    ///     // given resource was just removed
    ///     my_system.run_if(resource_removed::<MyResource>()),
    /// );
    ///
    /// #[derive(Resource, Default)]
    /// struct MyResource;
    ///
    /// fn my_system(mut counter: ResMut<Counter>) {
    ///     counter.0 += 1;
    /// }
    ///
    /// world.init_resource::<MyResource>();
    ///
    /// // `MyResource` hasn't just been removed so `my_system` won't run
    /// app.run(&mut world);
    /// assert_eq!(world.resource::<Counter>().0, 0);
    ///
    /// world.remove_resource::<MyResource>();
    ///
    /// // `MyResource` was just removed so `my_system` will run
    /// app.run(&mut world);
    /// assert_eq!(world.resource::<Counter>().0, 1);
    /// ```
    pub fn resource_removed<T>() -> impl FnMut(Option<Res<T>>) -> bool
>>>>>>> dcc0edf8
    where
        T: Resource,
    {
        let mut existed = false;
        move |res: Option<Res<T>>| {
            if res.is_some() {
                existed = true;
                false
            } else if existed {
                existed = false;
                true
            } else {
                false
            }
        }
    }

    /// Generates a [`Condition`](super::Condition)-satisfying closure that returns `true`
    /// if the state machine exists.
<<<<<<< HEAD
    pub fn state_exists<S: States>() -> impl FnMut(Option<Res<State<S>>>) -> bool + Clone {
=======
    ///
    /// # Example
    ///
    /// ```
    /// # use bevy_ecs::prelude::*;
    /// # #[derive(Resource, Default)]
    /// # struct Counter(u8);
    /// # let mut app = Schedule::new();
    /// # let mut world = World::new();
    /// # world.init_resource::<Counter>();
    /// #[derive(States, Clone, Copy, Default, Eq, PartialEq, Hash, Debug)]
    /// enum GameState {
    ///     #[default]
    ///     Playing,
    ///     Paused,
    /// }
    ///
    /// app.add_system(
    ///     // `state_exists` will only return true if the
    ///     // given state exsists
    ///     my_system.run_if(state_exists::<GameState>()),
    /// );
    ///
    /// fn my_system(mut counter: ResMut<Counter>) {
    ///     counter.0 += 1;
    /// }
    ///
    /// // `GameState` does not yet exist `my_system` won't run
    /// app.run(&mut world);
    /// assert_eq!(world.resource::<Counter>().0, 0);
    ///
    /// world.init_resource::<State<GameState>>();
    ///
    /// // `GameState` now exists so `my_system` will run
    /// app.run(&mut world);
    /// assert_eq!(world.resource::<Counter>().0, 1);
    /// ```
    pub fn state_exists<S: States>() -> impl FnMut(Option<Res<State<S>>>) -> bool {
>>>>>>> dcc0edf8
        move |current_state: Option<Res<State<S>>>| current_state.is_some()
    }

    /// Generates a [`Condition`](super::Condition)-satisfying closure that returns `true`
    /// if the state machine is currently in `state`.
    ///
    /// # Panics
    ///
    /// The condition will panic if the resource does not exist.
<<<<<<< HEAD
    pub fn in_state<S: States>(state: S) -> impl FnMut(Res<State<S>>) -> bool + Clone {
=======
    ///
    /// # Example
    ///
    /// ```
    /// # use bevy_ecs::prelude::*;
    /// # #[derive(Resource, Default)]
    /// # struct Counter(u8);
    /// # let mut app = Schedule::new();
    /// # let mut world = World::new();
    /// # world.init_resource::<Counter>();
    /// #[derive(States, Clone, Copy, Default, Eq, PartialEq, Hash, Debug)]
    /// enum GameState {
    ///     #[default]
    ///     Playing,
    ///     Paused,
    /// }
    ///
    /// world.init_resource::<State<GameState>>();
    ///
    /// app.add_systems((
    ///     // `in_state` will only return true if the
    ///     // given state equals the given value
    ///     play_system.run_if(in_state(GameState::Playing)),
    ///     pause_system.run_if(in_state(GameState::Paused)),
    /// ));
    ///
    /// fn play_system(mut counter: ResMut<Counter>) {
    ///     counter.0 += 1;
    /// }
    ///
    /// fn pause_system(mut counter: ResMut<Counter>) {
    ///     counter.0 -= 1;
    /// }
    ///
    /// // We default to `GameState::Playing` so `play_system` runs
    /// app.run(&mut world);
    /// assert_eq!(world.resource::<Counter>().0, 1);
    ///
    /// *world.resource_mut::<State<GameState>>() = State(GameState::Paused);
    ///
    /// // Now that we are in `GameState::Pause`, `pause_system` will run
    /// app.run(&mut world);
    /// assert_eq!(world.resource::<Counter>().0, 0);
    /// ```
    pub fn in_state<S: States>(state: S) -> impl FnMut(Res<State<S>>) -> bool {
>>>>>>> dcc0edf8
        move |current_state: Res<State<S>>| current_state.0 == state
    }

    /// Generates a [`Condition`](super::Condition)-satisfying closure that returns `true`
    /// if the state machine exists and is currently in `state`.
    ///
    /// The condition will return `false` if the state does not exist.
    ///
    /// # Example
    ///
    /// ```
    /// # use bevy_ecs::prelude::*;
    /// # #[derive(Resource, Default)]
    /// # struct Counter(u8);
    /// # let mut app = Schedule::new();
    /// # let mut world = World::new();
    /// # world.init_resource::<Counter>();
    /// #[derive(States, Clone, Copy, Default, Eq, PartialEq, Hash, Debug)]
    /// enum GameState {
    ///     #[default]
    ///     Playing,
    ///     Paused,
    /// }
    ///
    /// app.add_systems((
    ///     // `state_exists_and_equals` will only return true if the
    ///     // given state exsists and equals the given value
    ///     play_system.run_if(state_exists_and_equals(GameState::Playing)),
    ///     pause_system.run_if(state_exists_and_equals(GameState::Paused)),
    /// ));
    ///
    /// fn play_system(mut counter: ResMut<Counter>) {
    ///     counter.0 += 1;
    /// }
    ///
    /// fn pause_system(mut counter: ResMut<Counter>) {
    ///     counter.0 -= 1;
    /// }
    ///
    /// // `GameState` does not yet exists so neither system will run
    /// app.run(&mut world);
    /// assert_eq!(world.resource::<Counter>().0, 0);
    ///
    /// world.init_resource::<State<GameState>>();
    ///
    /// // We default to `GameState::Playing` so `play_system` runs
    /// app.run(&mut world);
    /// assert_eq!(world.resource::<Counter>().0, 1);
    ///
    /// *world.resource_mut::<State<GameState>>() = State(GameState::Paused);
    ///
    /// // Now that we are in `GameState::Pause`, `pause_system` will run
    /// app.run(&mut world);
    /// assert_eq!(world.resource::<Counter>().0, 0);
    /// ```
    pub fn state_exists_and_equals<S: States>(
        state: S,
    ) -> impl FnMut(Option<Res<State<S>>>) -> bool + Clone {
        move |current_state: Option<Res<State<S>>>| match current_state {
            Some(current_state) => current_state.0 == state,
            None => false,
        }
    }

    /// Generates a [`Condition`](super::Condition)-satisfying closure that returns `true`
    /// if the state machine changed state.
    ///
    /// To do things on transitions to/from specific states, use their respective OnEnter/OnExit
    /// schedules. Use this run condition if you want to detect any change, regardless of the value.
    ///
    /// # Panics
    ///
    /// The condition will panic if the resource does not exist.
<<<<<<< HEAD
    pub fn state_changed<S: States>() -> impl FnMut(Res<State<S>>) -> bool + Clone {
=======
    ///
    /// # Example
    ///
    /// ```
    /// # use bevy_ecs::prelude::*;
    /// # #[derive(Resource, Default)]
    /// # struct Counter(u8);
    /// # let mut app = Schedule::new();
    /// # let mut world = World::new();
    /// # world.init_resource::<Counter>();
    /// #[derive(States, Clone, Copy, Default, Eq, PartialEq, Hash, Debug)]
    /// enum GameState {
    ///     #[default]
    ///     Playing,
    ///     Paused,
    /// }
    ///
    /// world.init_resource::<State<GameState>>();
    ///
    /// app.add_system(
    ///     // `state_changed` will only return true if the
    ///     // given states value has just been updated or
    ///     // the state has just been added
    ///     my_system.run_if(state_changed::<GameState>()),
    /// );
    ///
    /// fn my_system(mut counter: ResMut<Counter>) {
    ///     counter.0 += 1;
    /// }
    ///
    /// // `GameState` has just been added so `my_system` will run
    /// app.run(&mut world);
    /// assert_eq!(world.resource::<Counter>().0, 1);
    ///
    /// // `GameState` has not been updated so `my_system` will not run
    /// app.run(&mut world);
    /// assert_eq!(world.resource::<Counter>().0, 1);
    ///
    /// *world.resource_mut::<State<GameState>>() = State(GameState::Paused);
    ///
    /// // Now that `GameState` has been updated `my_system` will run
    /// app.run(&mut world);
    /// assert_eq!(world.resource::<Counter>().0, 2);
    /// ```
    pub fn state_changed<S: States>() -> impl FnMut(Res<State<S>>) -> bool {
>>>>>>> dcc0edf8
        move |current_state: Res<State<S>>| current_state.is_changed()
    }

    /// Generates a [`Condition`](super::Condition)-satisfying closure that returns `true`
    /// if there are any new events of the given type since it was last called.
<<<<<<< HEAD
    pub fn on_event<T: Event>() -> impl FnMut(EventReader<T>) -> bool + Clone {
=======
    ///
    /// # Example
    ///
    /// ```
    /// # use bevy_ecs::prelude::*;
    /// # #[derive(Resource, Default)]
    /// # struct Counter(u8);
    /// # let mut app = Schedule::new();
    /// # let mut world = World::new();
    /// # world.init_resource::<Counter>();
    /// # world.init_resource::<Events<MyEvent>>();
    /// # app.add_system(Events::<MyEvent>::update_system.before(my_system));
    ///
    /// app.add_system(
    ///     my_system.run_if(on_event::<MyEvent>()),
    /// );
    ///
    /// struct MyEvent;
    ///
    /// fn my_system(mut counter: ResMut<Counter>) {
    ///     counter.0 += 1;
    /// }
    ///
    /// // No new `MyEvent` events have been push so `my_system` won't run
    /// app.run(&mut world);
    /// assert_eq!(world.resource::<Counter>().0, 0);
    ///
    /// world.resource_mut::<Events<MyEvent>>().send(MyEvent);
    ///
    /// // A `MyEvent` event has been push so `my_system` will run
    /// app.run(&mut world);
    /// assert_eq!(world.resource::<Counter>().0, 1);
    /// ```
    pub fn on_event<T: Event>() -> impl FnMut(EventReader<T>) -> bool {
>>>>>>> dcc0edf8
        // The events need to be consumed, so that there are no false positives on subsequent
        // calls of the run condition. Simply checking `is_empty` would not be enough.
        // PERF: note that `count` is efficient (not actually looping/iterating),
        // due to Bevy having a specialized implementation for events.
        move |mut reader: EventReader<T>| reader.iter().count() > 0
    }

    /// Generates a [`Condition`](super::Condition)-satisfying closure that returns `true`
    /// if there are any entities with the given component type.
<<<<<<< HEAD
    pub fn any_with_component<T: Component>() -> impl FnMut(Query<(), With<T>>) -> bool + Clone {
=======
    ///
    /// # Example
    ///
    /// ```
    /// # use bevy_ecs::prelude::*;
    /// # #[derive(Resource, Default)]
    /// # struct Counter(u8);
    /// # let mut app = Schedule::new();
    /// # let mut world = World::new();
    /// # world.init_resource::<Counter>();
    /// app.add_system(
    ///     my_system.run_if(any_with_component::<MyComponent>()),
    /// );
    ///
    /// #[derive(Component)]
    /// struct MyComponent;
    ///
    /// fn my_system(mut counter: ResMut<Counter>) {
    ///     counter.0 += 1;
    /// }
    ///
    /// // No entities exist yet with a `MyComponent` component so `my_system` won't run
    /// app.run(&mut world);
    /// assert_eq!(world.resource::<Counter>().0, 0);
    ///
    /// world.spawn(MyComponent);
    ///
    /// // An entities with `MyComponent` now exists so `my_system` will run
    /// app.run(&mut world);
    /// assert_eq!(world.resource::<Counter>().0, 1);
    /// ```
    pub fn any_with_component<T: Component>() -> impl FnMut(Query<(), With<T>>) -> bool {
>>>>>>> dcc0edf8
        move |query: Query<(), With<T>>| !query.is_empty()
    }

    /// Generates a [`Condition`](super::Condition) that inverses the result of passed one.
    ///
    /// # Example
    ///
    /// ```
    /// # use bevy_ecs::prelude::*;
    /// # #[derive(Resource, Default)]
    /// # struct Counter(u8);
    /// # let mut app = Schedule::new();
    /// # let mut world = World::new();
    /// # world.init_resource::<Counter>();
    /// app.add_system(
    ///     // `not` will inverse any condition you pass in.
    ///     // Since the condition we choose always returns true
    ///     // this system will never run
    ///     my_system.run_if(not(always)),
    /// );
    ///
    /// fn my_system(mut counter: ResMut<Counter>) {
    ///     counter.0 += 1;
    /// }
    ///
    /// fn always() -> bool {
    ///     true
    /// }
    ///
    /// app.run(&mut world);
    /// assert_eq!(world.resource::<Counter>().0, 0);
    /// ```
    pub fn not<Marker, T>(condition: T) -> impl Condition<()>
    where
        T: Condition<Marker>,
    {
        condition.pipe(|In(val): In<bool>| !val)
    }
}

/// Combines the outputs of two systems using the `&&` operator.
pub type AndThen<A, B> = CombinatorSystem<AndThenMarker, A, B>;

/// Combines the outputs of two systems using the `||` operator.
pub type OrElse<A, B> = CombinatorSystem<OrElseMarker, A, B>;

#[doc(hidden)]
pub struct AndThenMarker;

impl<In, A, B> Combine<A, B> for AndThenMarker
where
    In: Copy,
    A: System<In = In, Out = bool>,
    B: System<In = In, Out = bool>,
{
    type In = In;
    type Out = bool;

    fn combine(
        input: Self::In,
        a: impl FnOnce(<A as System>::In) -> <A as System>::Out,
        b: impl FnOnce(<B as System>::In) -> <B as System>::Out,
    ) -> Self::Out {
        a(input) && b(input)
    }
}

#[doc(hidden)]
pub struct OrElseMarker;

impl<In, A, B> Combine<A, B> for OrElseMarker
where
    In: Copy,
    A: System<In = In, Out = bool>,
    B: System<In = In, Out = bool>,
{
    type In = In;
    type Out = bool;

    fn combine(
        input: Self::In,
        a: impl FnOnce(<A as System>::In) -> <A as System>::Out,
        b: impl FnOnce(<B as System>::In) -> <B as System>::Out,
    ) -> Self::Out {
        a(input) || b(input)
    }
}

#[cfg(test)]
mod tests {
<<<<<<< HEAD
    use super::common_conditions::*;
    use crate::{
        component::TableStorage,
        prelude::{Component, State},
        schedule::{config::IntoSystemConfigs, Schedule, States},
    };

    #[derive(PartialEq, Eq, Debug, Default, Hash, Clone)]
    enum TestState {
        #[default]
        A,
        B,
    }
    impl States for TestState {
        type Iter = core::array::IntoIter<Self, 2>;

        fn variants() -> Self::Iter {
            [Self::A, Self::B].into_iter()
        }
    }

    struct TestComponent;

    impl Component for TestComponent {
        type Storage = TableStorage;
    }

    fn test_system() {}

    // Ensure distributive_run_if compiles with the common conditions.
    #[test]
    fn distributive_run_if_compiles() {
        Schedule::default().add_systems(
            (test_system, test_system)
                .distributive_run_if(run_once())
                .distributive_run_if(resource_exists::<State<TestState>>())
                .distributive_run_if(resource_added::<State<TestState>>())
                .distributive_run_if(resource_changed::<State<TestState>>())
                .distributive_run_if(resource_exists_and_changed::<State<TestState>>())
                .distributive_run_if(resource_changed_or_removed::<State<TestState>>())
                .distributive_run_if(resource_removed::<State<TestState>>())
                .distributive_run_if(state_exists::<TestState>())
                .distributive_run_if(in_state(TestState::A))
                .distributive_run_if(state_changed::<TestState>())
                .distributive_run_if(on_event::<u8>())
                .distributive_run_if(any_with_component::<TestComponent>()),
        );
=======
    use super::Condition;
    use crate as bevy_ecs;
    use crate::schedule::common_conditions::not;
    use crate::schedule::IntoSystemConfig;
    use crate::system::Local;
    use crate::{change_detection::ResMut, schedule::Schedule, world::World};
    use bevy_ecs_macros::Resource;

    #[derive(Resource, Default)]
    struct Counter(usize);

    fn increment_counter(mut counter: ResMut<Counter>) {
        counter.0 += 1;
    }

    fn every_other_time(mut has_ran: Local<bool>) -> bool {
        *has_ran = !*has_ran;
        *has_ran
    }

    #[test]
    fn run_condition() {
        let mut world = World::new();
        world.init_resource::<Counter>();
        let mut schedule = Schedule::new();

        // Run every other cycle
        schedule.add_system(increment_counter.run_if(every_other_time));

        schedule.run(&mut world);
        schedule.run(&mut world);
        assert_eq!(world.resource::<Counter>().0, 1);
        schedule.run(&mut world);
        schedule.run(&mut world);
        assert_eq!(world.resource::<Counter>().0, 2);

        // Run every other cycle oppsite to the last one
        schedule.add_system(increment_counter.run_if(not(every_other_time)));

        schedule.run(&mut world);
        schedule.run(&mut world);
        assert_eq!(world.resource::<Counter>().0, 4);
        schedule.run(&mut world);
        schedule.run(&mut world);
        assert_eq!(world.resource::<Counter>().0, 6);
    }

    #[test]
    fn run_condition_combinators() {
        let mut world = World::new();
        world.init_resource::<Counter>();
        let mut schedule = Schedule::new();

        // Always run
        schedule.add_system(increment_counter.run_if(every_other_time.or_else(|| true)));
        // Run every other cycle
        schedule.add_system(increment_counter.run_if(every_other_time.and_then(|| true)));

        schedule.run(&mut world);
        assert_eq!(world.resource::<Counter>().0, 2);
        schedule.run(&mut world);
        assert_eq!(world.resource::<Counter>().0, 3);
    }

    #[test]
    fn multiple_run_conditions() {
        let mut world = World::new();
        world.init_resource::<Counter>();
        let mut schedule = Schedule::new();

        // Run every other cycle
        schedule.add_system(increment_counter.run_if(every_other_time).run_if(|| true));
        // Never run
        schedule.add_system(increment_counter.run_if(every_other_time).run_if(|| false));

        schedule.run(&mut world);
        assert_eq!(world.resource::<Counter>().0, 1);
        schedule.run(&mut world);
        assert_eq!(world.resource::<Counter>().0, 1);
    }

    #[test]
    fn multiple_run_conditions_is_and_operation() {
        let mut world = World::new();
        world.init_resource::<Counter>();

        let mut schedule = Schedule::new();

        // This should never run, if multiple run conditions worked
        // like an OR condition then it would always run
        schedule.add_system(
            increment_counter
                .run_if(every_other_time)
                .run_if(not(every_other_time)),
        );

        schedule.run(&mut world);
        assert_eq!(world.resource::<Counter>().0, 0);
        schedule.run(&mut world);
        assert_eq!(world.resource::<Counter>().0, 0);
>>>>>>> dcc0edf8
    }
}<|MERGE_RESOLUTION|>--- conflicted
+++ resolved
@@ -142,9 +142,6 @@
 
     /// Generates a [`Condition`](super::Condition)-satisfying closure that returns `true`
     /// if the first time the condition is run and false every time after
-<<<<<<< HEAD
-    pub fn run_once() -> impl FnMut() -> bool + Clone {
-=======
     ///
     /// # Example
     ///
@@ -172,8 +169,7 @@
     /// app.run(&mut world);
     /// assert_eq!(world.resource::<Counter>().0, 1);
     /// ```
-    pub fn run_once() -> impl FnMut() -> bool {
->>>>>>> dcc0edf8
+    pub fn run_once() -> impl FnMut() -> bool + Clone {
         let mut has_run = false;
         move || {
             if !has_run {
@@ -187,9 +183,6 @@
 
     /// Generates a [`Condition`](super::Condition)-satisfying closure that returns `true`
     /// if the resource exists.
-<<<<<<< HEAD
-    pub fn resource_exists<T>() -> impl FnMut(Option<Res<T>>) -> bool + Clone
-=======
     ///
     /// # Example
     ///
@@ -216,8 +209,7 @@
     /// app.run(&mut world);
     /// assert_eq!(world.resource::<Counter>().0, 1);
     /// ```
-    pub fn resource_exists<T>() -> impl FnMut(Option<Res<T>>) -> bool
->>>>>>> dcc0edf8
+    pub fn resource_exists<T>() -> impl FnMut(Option<Res<T>>) -> bool + Clone
     where
         T: Resource,
     {
@@ -311,9 +303,6 @@
 
     /// Generates a [`Condition`](super::Condition)-satisfying closure that returns `true`
     /// if the resource of the given type has been added since the condition was last checked.
-<<<<<<< HEAD
-    pub fn resource_added<T>() -> impl FnMut(Option<Res<T>>) -> bool + Clone
-=======
     ///
     /// # Example
     ///
@@ -343,8 +332,7 @@
     /// app.run(&mut world);
     /// assert_eq!(world.resource::<Counter>().0, 1);
     /// ```
-    pub fn resource_added<T>() -> impl FnMut(Option<Res<T>>) -> bool
->>>>>>> dcc0edf8
+    pub fn resource_added<T>() -> impl FnMut(Option<Res<T>>) -> bool + Clone
     where
         T: Resource,
     {
@@ -365,9 +353,6 @@
     /// # Panics
     ///
     /// The condition will panic if the resource does not exist.
-<<<<<<< HEAD
-    pub fn resource_changed<T>() -> impl FnMut(Res<T>) -> bool + Clone
-=======
     ///
     /// # Example
     ///
@@ -404,8 +389,7 @@
     /// app.run(&mut world);
     /// assert_eq!(world.resource::<Counter>().0, 51);
     /// ```
-    pub fn resource_changed<T>() -> impl FnMut(Res<T>) -> bool
->>>>>>> dcc0edf8
+    pub fn resource_changed<T>() -> impl FnMut(Res<T>) -> bool + Clone
     where
         T: Resource,
     {
@@ -423,9 +407,6 @@
     /// This run condition does not detect when the resource is removed.
     ///
     /// The condition will return `false` if the resource does not exist.
-<<<<<<< HEAD
-    pub fn resource_exists_and_changed<T>() -> impl FnMut(Option<Res<T>>) -> bool + Clone
-=======
     ///
     /// # Example
     ///
@@ -465,8 +446,7 @@
     /// app.run(&mut world);
     /// assert_eq!(world.resource::<Counter>().0, 51);
     /// ```
-    pub fn resource_exists_and_changed<T>() -> impl FnMut(Option<Res<T>>) -> bool
->>>>>>> dcc0edf8
+    pub fn resource_exists_and_changed<T>() -> impl FnMut(Option<Res<T>>) -> bool + Clone
     where
         T: Resource,
     {
@@ -488,9 +468,6 @@
     /// has been removed since the run condition was last checked.
     ///
     /// The condition will return `false` if the resource does not exist.
-<<<<<<< HEAD
-    pub fn resource_changed_or_removed<T>() -> impl FnMut(Option<Res<T>>) -> bool + Clone
-=======
     ///
     /// # Example
     ///
@@ -541,8 +518,7 @@
     /// app.run(&mut world);
     /// assert_eq!(world.contains_resource::<MyResource>(), true);
     /// ```
-    pub fn resource_changed_or_removed<T>() -> impl FnMut(Option<Res<T>>) -> bool
->>>>>>> dcc0edf8
+    pub fn resource_changed_or_removed<T>() -> impl FnMut(Option<Res<T>>) -> bool + Clone
     where
         T: Resource,
     {
@@ -562,9 +538,6 @@
 
     /// Generates a [`Condition`](super::Condition)-satisfying closure that returns `true`
     /// if the resource of the given type has been removed since the condition was last checked.
-<<<<<<< HEAD
-    pub fn resource_removed<T>() -> impl FnMut(Option<Res<T>>) -> bool + Clone
-=======
     ///
     /// # Example
     ///
@@ -600,8 +573,7 @@
     /// app.run(&mut world);
     /// assert_eq!(world.resource::<Counter>().0, 1);
     /// ```
-    pub fn resource_removed<T>() -> impl FnMut(Option<Res<T>>) -> bool
->>>>>>> dcc0edf8
+    pub fn resource_removed<T>() -> impl FnMut(Option<Res<T>>) -> bool + Clone
     where
         T: Resource,
     {
@@ -621,9 +593,6 @@
 
     /// Generates a [`Condition`](super::Condition)-satisfying closure that returns `true`
     /// if the state machine exists.
-<<<<<<< HEAD
-    pub fn state_exists<S: States>() -> impl FnMut(Option<Res<State<S>>>) -> bool + Clone {
-=======
     ///
     /// # Example
     ///
@@ -661,8 +630,7 @@
     /// app.run(&mut world);
     /// assert_eq!(world.resource::<Counter>().0, 1);
     /// ```
-    pub fn state_exists<S: States>() -> impl FnMut(Option<Res<State<S>>>) -> bool {
->>>>>>> dcc0edf8
+    pub fn state_exists<S: States>() -> impl FnMut(Option<Res<State<S>>>) -> bool + Clone {
         move |current_state: Option<Res<State<S>>>| current_state.is_some()
     }
 
@@ -672,9 +640,6 @@
     /// # Panics
     ///
     /// The condition will panic if the resource does not exist.
-<<<<<<< HEAD
-    pub fn in_state<S: States>(state: S) -> impl FnMut(Res<State<S>>) -> bool + Clone {
-=======
     ///
     /// # Example
     ///
@@ -719,8 +684,7 @@
     /// app.run(&mut world);
     /// assert_eq!(world.resource::<Counter>().0, 0);
     /// ```
-    pub fn in_state<S: States>(state: S) -> impl FnMut(Res<State<S>>) -> bool {
->>>>>>> dcc0edf8
+    pub fn in_state<S: States>(state: S) -> impl FnMut(Res<State<S>>) -> bool + Clone {
         move |current_state: Res<State<S>>| current_state.0 == state
     }
 
@@ -794,9 +758,6 @@
     /// # Panics
     ///
     /// The condition will panic if the resource does not exist.
-<<<<<<< HEAD
-    pub fn state_changed<S: States>() -> impl FnMut(Res<State<S>>) -> bool + Clone {
-=======
     ///
     /// # Example
     ///
@@ -841,16 +802,12 @@
     /// app.run(&mut world);
     /// assert_eq!(world.resource::<Counter>().0, 2);
     /// ```
-    pub fn state_changed<S: States>() -> impl FnMut(Res<State<S>>) -> bool {
->>>>>>> dcc0edf8
+    pub fn state_changed<S: States>() -> impl FnMut(Res<State<S>>) -> bool + Clone {
         move |current_state: Res<State<S>>| current_state.is_changed()
     }
 
     /// Generates a [`Condition`](super::Condition)-satisfying closure that returns `true`
     /// if there are any new events of the given type since it was last called.
-<<<<<<< HEAD
-    pub fn on_event<T: Event>() -> impl FnMut(EventReader<T>) -> bool + Clone {
-=======
     ///
     /// # Example
     ///
@@ -884,8 +841,7 @@
     /// app.run(&mut world);
     /// assert_eq!(world.resource::<Counter>().0, 1);
     /// ```
-    pub fn on_event<T: Event>() -> impl FnMut(EventReader<T>) -> bool {
->>>>>>> dcc0edf8
+    pub fn on_event<T: Event>() -> impl FnMut(EventReader<T>) -> bool + Clone {
         // The events need to be consumed, so that there are no false positives on subsequent
         // calls of the run condition. Simply checking `is_empty` would not be enough.
         // PERF: note that `count` is efficient (not actually looping/iterating),
@@ -895,9 +851,6 @@
 
     /// Generates a [`Condition`](super::Condition)-satisfying closure that returns `true`
     /// if there are any entities with the given component type.
-<<<<<<< HEAD
-    pub fn any_with_component<T: Component>() -> impl FnMut(Query<(), With<T>>) -> bool + Clone {
-=======
     ///
     /// # Example
     ///
@@ -929,8 +882,7 @@
     /// app.run(&mut world);
     /// assert_eq!(world.resource::<Counter>().0, 1);
     /// ```
-    pub fn any_with_component<T: Component>() -> impl FnMut(Query<(), With<T>>) -> bool {
->>>>>>> dcc0edf8
+    pub fn any_with_component<T: Component>() -> impl FnMut(Query<(), With<T>>) -> bool + Clone {
         move |query: Query<(), With<T>>| !query.is_empty()
     }
 
@@ -1021,55 +973,6 @@
 
 #[cfg(test)]
 mod tests {
-<<<<<<< HEAD
-    use super::common_conditions::*;
-    use crate::{
-        component::TableStorage,
-        prelude::{Component, State},
-        schedule::{config::IntoSystemConfigs, Schedule, States},
-    };
-
-    #[derive(PartialEq, Eq, Debug, Default, Hash, Clone)]
-    enum TestState {
-        #[default]
-        A,
-        B,
-    }
-    impl States for TestState {
-        type Iter = core::array::IntoIter<Self, 2>;
-
-        fn variants() -> Self::Iter {
-            [Self::A, Self::B].into_iter()
-        }
-    }
-
-    struct TestComponent;
-
-    impl Component for TestComponent {
-        type Storage = TableStorage;
-    }
-
-    fn test_system() {}
-
-    // Ensure distributive_run_if compiles with the common conditions.
-    #[test]
-    fn distributive_run_if_compiles() {
-        Schedule::default().add_systems(
-            (test_system, test_system)
-                .distributive_run_if(run_once())
-                .distributive_run_if(resource_exists::<State<TestState>>())
-                .distributive_run_if(resource_added::<State<TestState>>())
-                .distributive_run_if(resource_changed::<State<TestState>>())
-                .distributive_run_if(resource_exists_and_changed::<State<TestState>>())
-                .distributive_run_if(resource_changed_or_removed::<State<TestState>>())
-                .distributive_run_if(resource_removed::<State<TestState>>())
-                .distributive_run_if(state_exists::<TestState>())
-                .distributive_run_if(in_state(TestState::A))
-                .distributive_run_if(state_changed::<TestState>())
-                .distributive_run_if(on_event::<u8>())
-                .distributive_run_if(any_with_component::<TestComponent>()),
-        );
-=======
     use super::Condition;
     use crate as bevy_ecs;
     use crate::schedule::common_conditions::not;
@@ -1170,6 +1073,5 @@
         assert_eq!(world.resource::<Counter>().0, 0);
         schedule.run(&mut world);
         assert_eq!(world.resource::<Counter>().0, 0);
->>>>>>> dcc0edf8
     }
 }