extern crate proc_macro;

mod component;

use bevy_macro_utils::BevyManifest;
use proc_macro::TokenStream;
use proc_macro2::{Span, TokenStream as TokenStream2};
use quote::{format_ident, quote};
use syn::{
    parse::{Parse, ParseStream},
    parse_macro_input,
    punctuated::Punctuated,
    token::Comma,
    Data, DataStruct, DeriveInput, Field, Fields, GenericParam, Ident, Index, LitInt, Path, Result,
    Token,
};

struct AllTuples {
    macro_ident: Ident,
    start: usize,
    end: usize,
    idents: Vec<Ident>,
}

impl Parse for AllTuples {
    fn parse(input: ParseStream) -> Result<Self> {
        let macro_ident = input.parse::<Ident>()?;
        input.parse::<Comma>()?;
        let start = input.parse::<LitInt>()?.base10_parse()?;
        input.parse::<Comma>()?;
        let end = input.parse::<LitInt>()?.base10_parse()?;
        input.parse::<Comma>()?;
        let mut idents = vec![input.parse::<Ident>()?];
        while input.parse::<Comma>().is_ok() {
            idents.push(input.parse::<Ident>()?);
        }

        Ok(AllTuples {
            macro_ident,
            start,
            end,
            idents,
        })
    }
}

#[proc_macro]
pub fn all_tuples(input: TokenStream) -> TokenStream {
    let input = parse_macro_input!(input as AllTuples);
    let len = (input.start..=input.end).count();
    let mut ident_tuples = Vec::with_capacity(len);
    for i in input.start..=input.end {
        let idents = input
            .idents
            .iter()
            .map(|ident| format_ident!("{}{}", ident, i));
        if input.idents.len() < 2 {
            ident_tuples.push(quote! {
                #(#idents)*
            });
        } else {
            ident_tuples.push(quote! {
                (#(#idents),*)
            });
        }
    }

    let macro_ident = &input.macro_ident;
    let invocations = (input.start..=input.end).map(|i| {
        let ident_tuples = &ident_tuples[0..i];
        quote! {
            #macro_ident!(#(#ident_tuples),*);
        }
    });
    TokenStream::from(quote! {
        #(
            #invocations
        )*
    })
}

static BUNDLE_ATTRIBUTE_NAME: &str = "bundle";

#[proc_macro_derive(Bundle, attributes(bundle))]
pub fn derive_bundle(input: TokenStream) -> TokenStream {
    let ast = parse_macro_input!(input as DeriveInput);
    let ecs_path = bevy_ecs_path();

    let named_fields = match &ast.data {
        Data::Struct(DataStruct {
            fields: Fields::Named(fields),
            ..
        }) => &fields.named,
        _ => panic!("Expected a struct with named fields."),
    };

    let is_bundle = named_fields
        .iter()
        .map(|field| {
            field
                .attrs
                .iter()
                .any(|a| *a.path.get_ident().as_ref().unwrap() == BUNDLE_ATTRIBUTE_NAME)
        })
        .collect::<Vec<bool>>();
    let field = named_fields
        .iter()
        .map(|field| field.ident.as_ref().unwrap())
        .collect::<Vec<_>>();
    let field_type = named_fields
        .iter()
        .map(|field| &field.ty)
        .collect::<Vec<_>>();

    let mut field_component_ids = Vec::new();
    let mut field_get_components = Vec::new();
    let mut field_from_components = Vec::new();
    for ((field_type, is_bundle), field) in
        field_type.iter().zip(is_bundle.iter()).zip(field.iter())
    {
        if *is_bundle {
            field_component_ids.push(quote! {
<<<<<<< HEAD
                component_ids.extend(<#field_type as #ecs_path::bundle::Bundle>::component_ids(components, storages));
=======
                component_ids.extend(<#field_type as #ecs_path::bundle::Bundle>::component_ids(components));
>>>>>>> 65e834ce
            });
            field_get_components.push(quote! {
                self.#field.get_components(&mut func);
            });
            field_from_components.push(quote! {
                #field: <#field_type as #ecs_path::bundle::Bundle>::from_components(&mut func),
            });
        } else {
            field_component_ids.push(quote! {
<<<<<<< HEAD
                component_ids.push(components.init_component::<#field_type>(storages));
=======
                component_ids.push(components.get_or_insert_id::<#field_type>());
>>>>>>> 65e834ce
            });
            field_get_components.push(quote! {
                func((&mut self.#field as *mut #field_type).cast::<u8>());
                std::mem::forget(self.#field);
            });
            field_from_components.push(quote! {
                #field: func().cast::<#field_type>().read(),
            });
        }
    }
    let field_len = field.len();
    let generics = ast.generics;
    let (impl_generics, ty_generics, where_clause) = generics.split_for_impl();
    let struct_name = &ast.ident;

    TokenStream::from(quote! {
<<<<<<< HEAD
        /// SAFE: ComponentId is returned in field-definition-order. [from_components] and [get_components] use field-definition-order
        unsafe impl #impl_generics #ecs_path::bundle::Bundle for #struct_name #ty_generics #where_clause {
            fn component_ids(
                components: &mut #ecs_path::component::Components,
                storages: &mut #ecs_path::storage::Storages,
=======
        /// SAFE: TypeInfo is returned in field-definition-order. [from_components] and [get_components] use field-definition-order
        unsafe impl #impl_generics #ecs_path::bundle::Bundle for #struct_name #ty_generics #where_clause {
            fn component_ids(
                components: &mut #ecs_path::component::Components,
>>>>>>> 65e834ce
            ) -> Vec<#ecs_path::component::ComponentId> {
                let mut component_ids = Vec::with_capacity(#field_len);
                #(#field_component_ids)*
                component_ids
            }

            #[allow(unused_variables, unused_mut, non_snake_case)]
            unsafe fn from_components(mut func: impl FnMut() -> *mut u8) -> Self {
                Self {
                    #(#field_from_components)*
                }
            }

            #[allow(unused_variables, unused_mut, forget_copy, forget_ref)]
            fn get_components(mut self, mut func: impl FnMut(*mut u8)) {
                #(#field_get_components)*
            }
        }
    })
}

fn get_idents(fmt_string: fn(usize) -> String, count: usize) -> Vec<Ident> {
    (0..count)
        .map(|i| Ident::new(&fmt_string(i), Span::call_site()))
        .collect::<Vec<Ident>>()
}

#[proc_macro]
pub fn impl_query_set(_input: TokenStream) -> TokenStream {
    let mut tokens = TokenStream::new();
    let max_queries = 4;
    let queries = get_idents(|i| format!("Q{}", i), max_queries);
    let filters = get_idents(|i| format!("F{}", i), max_queries);
    let mut query_fn_muts = Vec::new();
    for i in 0..max_queries {
        let query = &queries[i];
        let filter = &filters[i];
        let fn_name = Ident::new(&format!("q{}", i), Span::call_site());
        let index = Index::from(i);
        query_fn_muts.push(quote! {
            pub fn #fn_name(&mut self) -> Query<'_, '_, #query, #filter> {
                // SAFE: systems run without conflicts with other systems.
                // Conflicting queries in QuerySet are not accessible at the same time
                // QuerySets are guaranteed to not conflict with other SystemParams
                unsafe {
                    Query::new(self.world, &self.query_states.#index, self.last_change_tick, self.change_tick)
                }
            }
        });
    }

    for query_count in 1..=max_queries {
        let query = &queries[0..query_count];
        let filter = &filters[0..query_count];
        let query_fn_mut = &query_fn_muts[0..query_count];
        tokens.extend(TokenStream::from(quote! {
            impl<'w, 's, #(#query: WorldQuery + 'static,)* #(#filter: WorldQuery + 'static,)*> SystemParam for QuerySet<'w, 's, (#(QueryState<#query, #filter>,)*)>
                where #(#filter::Fetch: FilterFetch,)*
            {
                type Fetch = QuerySetState<(#(QueryState<#query, #filter>,)*)>;
            }

            // SAFE: All Queries are constrained to ReadOnlyFetch, so World is only read
            unsafe impl<#(#query: WorldQuery + 'static,)* #(#filter: WorldQuery + 'static,)*> ReadOnlySystemParamFetch for QuerySetState<(#(QueryState<#query, #filter>,)*)>
            where #(#query::Fetch: ReadOnlyFetch,)* #(#filter::Fetch: FilterFetch,)*
            { }

            // SAFE: Relevant query ComponentId and ArchetypeComponentId access is applied to SystemMeta. If any QueryState conflicts
            // with any prior access, a panic will occur.
            unsafe impl<#(#query: WorldQuery + 'static,)* #(#filter: WorldQuery + 'static,)*> SystemParamState for QuerySetState<(#(QueryState<#query, #filter>,)*)>
                where #(#filter::Fetch: FilterFetch,)*
            {
                type Config = ();
                fn init(world: &mut World, system_meta: &mut SystemMeta, config: Self::Config) -> Self {
                    #(
                        let mut #query = QueryState::<#query, #filter>::new(world);
                        assert_component_access_compatibility(
                            &system_meta.name,
                            std::any::type_name::<#query>(),
                            std::any::type_name::<#filter>(),
                            &system_meta.component_access_set,
                            &#query.component_access,
                            world,
                        );
                    )*
                    #(
                        system_meta
                            .component_access_set
                            .add(#query.component_access.clone());
                        system_meta
                            .archetype_component_access
                            .extend(&#query.archetype_component_access);
                    )*
                    QuerySetState((#(#query,)*))
                }

                fn new_archetype(&mut self, archetype: &Archetype, system_meta: &mut SystemMeta) {
                    let (#(#query,)*) = &mut self.0;
                    #(
                        #query.new_archetype(archetype);
                        system_meta
                            .archetype_component_access
                            .extend(&#query.archetype_component_access);
                    )*
                }

                fn default_config() {}
            }

            impl<'w, 's, #(#query: WorldQuery + 'static,)* #(#filter: WorldQuery + 'static,)*> SystemParamFetch<'w, 's> for QuerySetState<(#(QueryState<#query, #filter>,)*)>
                where #(#filter::Fetch: FilterFetch,)*
            {
                type Item = QuerySet<'w, 's, (#(QueryState<#query, #filter>,)*)>;

                #[inline]
                unsafe fn get_param(
                    state: &'s mut Self,
                    system_meta: &SystemMeta,
                    world: &'w World,
                    change_tick: u32,
                ) -> Self::Item {
                    QuerySet {
                        query_states: &state.0,
                        world,
                        last_change_tick: system_meta.last_change_tick,
                        change_tick,
                    }
                }
            }

            impl<'w, 's, #(#query: WorldQuery,)* #(#filter: WorldQuery,)*> QuerySet<'w, 's, (#(QueryState<#query, #filter>,)*)>
                where #(#filter::Fetch: FilterFetch,)*
            {
                #(#query_fn_mut)*
            }
        }));
    }

    tokens
}

#[derive(Default)]
struct SystemParamFieldAttributes {
    pub ignore: bool,
}

static SYSTEM_PARAM_ATTRIBUTE_NAME: &str = "system_param";

/// Implement `SystemParam` to use a struct as a parameter in a system
#[proc_macro_derive(SystemParam, attributes(system_param))]
pub fn derive_system_param(input: TokenStream) -> TokenStream {
    let ast = parse_macro_input!(input as DeriveInput);
    let fields = match &ast.data {
        Data::Struct(DataStruct {
            fields: Fields::Named(fields),
            ..
        }) => &fields.named,
        _ => panic!("Expected a struct with named fields."),
    };
    let path = bevy_ecs_path();

    let field_attributes = fields
        .iter()
        .map(|field| {
            (
                field,
                field
                    .attrs
                    .iter()
                    .find(|a| *a.path.get_ident().as_ref().unwrap() == SYSTEM_PARAM_ATTRIBUTE_NAME)
                    .map_or_else(SystemParamFieldAttributes::default, |a| {
                        syn::custom_keyword!(ignore);
                        let mut attributes = SystemParamFieldAttributes::default();
                        a.parse_args_with(|input: ParseStream| {
                            if input.parse::<Option<ignore>>()?.is_some() {
                                attributes.ignore = true;
                            }
                            Ok(())
                        })
                        .expect("Invalid 'render_resources' attribute format.");

                        attributes
                    }),
            )
        })
        .collect::<Vec<(&Field, SystemParamFieldAttributes)>>();
    let mut fields = Vec::new();
    let mut field_indices = Vec::new();
    let mut field_types = Vec::new();
    let mut ignored_fields = Vec::new();
    let mut ignored_field_types = Vec::new();
    for (i, (field, attrs)) in field_attributes.iter().enumerate() {
        if attrs.ignore {
            ignored_fields.push(field.ident.as_ref().unwrap());
            ignored_field_types.push(&field.ty);
        } else {
            fields.push(field.ident.as_ref().unwrap());
            field_types.push(&field.ty);
            field_indices.push(Index::from(i));
        }
    }

    let generics = ast.generics;
    let (impl_generics, ty_generics, where_clause) = generics.split_for_impl();

    let lifetimeless_generics: Vec<_> = generics
        .params
        .iter()
        .filter(|g| matches!(g, GenericParam::Type(_)))
        .collect();

    let mut punctuated_generics = Punctuated::<_, Token![,]>::new();
    punctuated_generics.extend(lifetimeless_generics.iter());

    let mut punctuated_generic_idents = Punctuated::<_, Token![,]>::new();
    punctuated_generic_idents.extend(lifetimeless_generics.iter().map(|g| match g {
        GenericParam::Type(g) => &g.ident,
        _ => panic!(),
    }));

    let struct_name = &ast.ident;
    let fetch_struct_name = Ident::new(&format!("{}State", struct_name), Span::call_site());
    let fetch_struct_visibility = &ast.vis;

    TokenStream::from(quote! {
        impl #impl_generics #path::system::SystemParam for #struct_name #ty_generics #where_clause {
            type Fetch = #fetch_struct_name <(#(<#field_types as #path::system::SystemParam>::Fetch,)*), #punctuated_generic_idents>;
        }

        #[doc(hidden)]
        #fetch_struct_visibility struct #fetch_struct_name<TSystemParamState, #punctuated_generic_idents> {
            state: TSystemParamState,
            marker: std::marker::PhantomData<(#punctuated_generic_idents)>
        }

        unsafe impl<TSystemParamState: #path::system::SystemParamState, #punctuated_generics> #path::system::SystemParamState for #fetch_struct_name<TSystemParamState, #punctuated_generic_idents> {
            type Config = TSystemParamState::Config;
            fn init(world: &mut #path::world::World, system_meta: &mut #path::system::SystemMeta, config: Self::Config) -> Self {
                Self {
                    state: TSystemParamState::init(world, system_meta, config),
                    marker: std::marker::PhantomData,
                }
            }

            fn new_archetype(&mut self, archetype: &#path::archetype::Archetype, system_meta: &mut #path::system::SystemMeta) {
                self.state.new_archetype(archetype, system_meta)
            }

            fn default_config() -> TSystemParamState::Config {
                TSystemParamState::default_config()
            }

            fn apply(&mut self, world: &mut #path::world::World) {
                self.state.apply(world)
            }
        }

        impl #impl_generics #path::system::SystemParamFetch<'w, 's> for #fetch_struct_name <(#(<#field_types as #path::system::SystemParam>::Fetch,)*), #punctuated_generic_idents> {
            type Item = #struct_name #ty_generics;
            unsafe fn get_param(
                state: &'s mut Self,
                system_meta: &#path::system::SystemMeta,
                world: &'w #path::world::World,
                change_tick: u32,
            ) -> Self::Item {
                #struct_name {
                    #(#fields: <<#field_types as #path::system::SystemParam>::Fetch as #path::system::SystemParamFetch>::get_param(&mut state.state.#field_indices, system_meta, world, change_tick),)*
                    #(#ignored_fields: <#ignored_field_types>::default(),)*
                }
            }
        }
    })
}

#[proc_macro_derive(SystemLabel)]
pub fn derive_system_label(input: TokenStream) -> TokenStream {
    let input = parse_macro_input!(input as DeriveInput);

    derive_label(input, Ident::new("SystemLabel", Span::call_site())).into()
}

#[proc_macro_derive(StageLabel)]
pub fn derive_stage_label(input: TokenStream) -> TokenStream {
    let input = parse_macro_input!(input as DeriveInput);
    derive_label(input, Ident::new("StageLabel", Span::call_site())).into()
}

#[proc_macro_derive(AmbiguitySetLabel)]
pub fn derive_ambiguity_set_label(input: TokenStream) -> TokenStream {
    let input = parse_macro_input!(input as DeriveInput);
    derive_label(input, Ident::new("AmbiguitySetLabel", Span::call_site())).into()
}

#[proc_macro_derive(RunCriteriaLabel)]
pub fn derive_run_criteria_label(input: TokenStream) -> TokenStream {
    let input = parse_macro_input!(input as DeriveInput);
    derive_label(input, Ident::new("RunCriteriaLabel", Span::call_site())).into()
}

fn derive_label(input: DeriveInput, label_type: Ident) -> TokenStream2 {
    let ident = input.ident;
    let ecs_path: Path = bevy_ecs_path();

    let (impl_generics, ty_generics, where_clause) = input.generics.split_for_impl();
    let mut where_clause = where_clause.cloned().unwrap_or_else(|| syn::WhereClause {
        where_token: Default::default(),
        predicates: Default::default(),
    });
    where_clause.predicates.push(syn::parse2(quote! { Self: Eq + ::std::fmt::Debug + ::std::hash::Hash + Clone + Send + Sync + 'static }).unwrap());

    quote! {
        impl #impl_generics #ecs_path::schedule::#label_type for #ident #ty_generics #where_clause {
            fn dyn_clone(&self) -> Box<dyn #ecs_path::schedule::#label_type> {
                Box::new(Clone::clone(self))
            }
        }
    }
}

pub(crate) fn bevy_ecs_path() -> syn::Path {
    BevyManifest::default().get_path("bevy_ecs")
}

#[proc_macro_derive(Component, attributes(component))]
pub fn derive_component(input: TokenStream) -> TokenStream {
    component::derive_component(input)
}<|MERGE_RESOLUTION|>--- conflicted
+++ resolved
@@ -2,16 +2,16 @@
 
 mod component;
 
-use bevy_macro_utils::BevyManifest;
+use bevy_macro_utils::{derive_label, BevyManifest};
 use proc_macro::TokenStream;
-use proc_macro2::{Span, TokenStream as TokenStream2};
+use proc_macro2::Span;
 use quote::{format_ident, quote};
 use syn::{
     parse::{Parse, ParseStream},
     parse_macro_input,
     punctuated::Punctuated,
     token::Comma,
-    Data, DataStruct, DeriveInput, Field, Fields, GenericParam, Ident, Index, LitInt, Path, Result,
+    Data, DataStruct, DeriveInput, Field, Fields, GenericParam, Ident, Index, LitInt, Result,
     Token,
 };
 
@@ -120,11 +120,7 @@
     {
         if *is_bundle {
             field_component_ids.push(quote! {
-<<<<<<< HEAD
                 component_ids.extend(<#field_type as #ecs_path::bundle::Bundle>::component_ids(components, storages));
-=======
-                component_ids.extend(<#field_type as #ecs_path::bundle::Bundle>::component_ids(components));
->>>>>>> 65e834ce
             });
             field_get_components.push(quote! {
                 self.#field.get_components(&mut func);
@@ -134,11 +130,7 @@
             });
         } else {
             field_component_ids.push(quote! {
-<<<<<<< HEAD
                 component_ids.push(components.init_component::<#field_type>(storages));
-=======
-                component_ids.push(components.get_or_insert_id::<#field_type>());
->>>>>>> 65e834ce
             });
             field_get_components.push(quote! {
                 func((&mut self.#field as *mut #field_type).cast::<u8>());
@@ -155,18 +147,11 @@
     let struct_name = &ast.ident;
 
     TokenStream::from(quote! {
-<<<<<<< HEAD
         /// SAFE: ComponentId is returned in field-definition-order. [from_components] and [get_components] use field-definition-order
         unsafe impl #impl_generics #ecs_path::bundle::Bundle for #struct_name #ty_generics #where_clause {
             fn component_ids(
                 components: &mut #ecs_path::component::Components,
                 storages: &mut #ecs_path::storage::Storages,
-=======
-        /// SAFE: TypeInfo is returned in field-definition-order. [from_components] and [get_components] use field-definition-order
-        unsafe impl #impl_generics #ecs_path::bundle::Bundle for #struct_name #ty_generics #where_clause {
-            fn component_ids(
-                components: &mut #ecs_path::component::Components,
->>>>>>> 65e834ce
             ) -> Vec<#ecs_path::component::ComponentId> {
                 let mut component_ids = Vec::with_capacity(#field_len);
                 #(#field_component_ids)*
@@ -444,46 +429,43 @@
 #[proc_macro_derive(SystemLabel)]
 pub fn derive_system_label(input: TokenStream) -> TokenStream {
     let input = parse_macro_input!(input as DeriveInput);
-
-    derive_label(input, Ident::new("SystemLabel", Span::call_site())).into()
+    let mut trait_path = bevy_ecs_path();
+    trait_path.segments.push(format_ident!("schedule").into());
+    trait_path
+        .segments
+        .push(format_ident!("SystemLabel").into());
+    derive_label(input, trait_path)
 }
 
 #[proc_macro_derive(StageLabel)]
 pub fn derive_stage_label(input: TokenStream) -> TokenStream {
     let input = parse_macro_input!(input as DeriveInput);
-    derive_label(input, Ident::new("StageLabel", Span::call_site())).into()
+    let mut trait_path = bevy_ecs_path();
+    trait_path.segments.push(format_ident!("schedule").into());
+    trait_path.segments.push(format_ident!("StageLabel").into());
+    derive_label(input, trait_path)
 }
 
 #[proc_macro_derive(AmbiguitySetLabel)]
 pub fn derive_ambiguity_set_label(input: TokenStream) -> TokenStream {
     let input = parse_macro_input!(input as DeriveInput);
-    derive_label(input, Ident::new("AmbiguitySetLabel", Span::call_site())).into()
+    let mut trait_path = bevy_ecs_path();
+    trait_path.segments.push(format_ident!("schedule").into());
+    trait_path
+        .segments
+        .push(format_ident!("AmbiguitySetLabel").into());
+    derive_label(input, trait_path)
 }
 
 #[proc_macro_derive(RunCriteriaLabel)]
 pub fn derive_run_criteria_label(input: TokenStream) -> TokenStream {
     let input = parse_macro_input!(input as DeriveInput);
-    derive_label(input, Ident::new("RunCriteriaLabel", Span::call_site())).into()
-}
-
-fn derive_label(input: DeriveInput, label_type: Ident) -> TokenStream2 {
-    let ident = input.ident;
-    let ecs_path: Path = bevy_ecs_path();
-
-    let (impl_generics, ty_generics, where_clause) = input.generics.split_for_impl();
-    let mut where_clause = where_clause.cloned().unwrap_or_else(|| syn::WhereClause {
-        where_token: Default::default(),
-        predicates: Default::default(),
-    });
-    where_clause.predicates.push(syn::parse2(quote! { Self: Eq + ::std::fmt::Debug + ::std::hash::Hash + Clone + Send + Sync + 'static }).unwrap());
-
-    quote! {
-        impl #impl_generics #ecs_path::schedule::#label_type for #ident #ty_generics #where_clause {
-            fn dyn_clone(&self) -> Box<dyn #ecs_path::schedule::#label_type> {
-                Box::new(Clone::clone(self))
-            }
-        }
-    }
+    let mut trait_path = bevy_ecs_path();
+    trait_path.segments.push(format_ident!("schedule").into());
+    trait_path
+        .segments
+        .push(format_ident!("RunCriteriaLabel").into());
+    derive_label(input, trait_path)
 }
 
 pub(crate) fn bevy_ecs_path() -> syn::Path {
